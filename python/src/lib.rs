mod pyseqspec;
mod utils;

<<<<<<< HEAD
use log::info;
use noodles::fastq::io::Writer;
use std::{io::BufWriter, collections::HashMap, path::PathBuf, str::FromStr};
use bwa_mem2::{AlignerOpts, BurrowsWheelerAligner, FMIndex, PairedEndStats};
use either::Either;
use ::precellar::align::{extend_fastq_record, DummyAligner};
use pyo3::prelude::*;
use anyhow::Result;
use noodles::{bgzf, sam::alignment::io::Write};
use noodles::bam;
=======
use anyhow::Result;
use bwa_mem2::{AlignerOpts, BurrowsWheelerAligner, FMIndex, PairedEndStats};
use either::Either;
>>>>>>> 5466cdab
use itertools::Itertools;
use log::info;
use noodles::bam;
use noodles::fastq::io::Writer;
use noodles::{bgzf, sam::alignment::io::Write};
use pyo3::prelude::*;
use std::{collections::HashMap, io::BufWriter, path::PathBuf, str::FromStr};

use ::precellar::{
    align::{
        extend_fastq_record, Alinger, Barcode, DummyAligner, FastqProcessor, NameCollatedRecords,
    },
    fragment::FragmentGenerator,
    qc::{AlignQC, FragmentQC, Metrics},
};
use pyseqspec::Assay;
use seqspec::{
    utils::{open_file_for_write, Compression},
    Modality,
};

#[cfg(not(target_env = "msvc"))]
use tikv_jemallocator::Jemalloc;

#[cfg(not(target_env = "msvc"))]
#[global_allocator]
static GLOBAL: Jemalloc = Jemalloc;

/// Create a genome index from a fasta file.
///
/// Parameters
/// ----------
///
/// fasta: Path
///    File path to the fasta file.
/// genome_prefix: Path
///   File path to the genome index.
#[pyfunction]
fn make_genome_index(fasta: PathBuf, genome_prefix: PathBuf) -> Result<()> {
    FMIndex::new(fasta, genome_prefix).unwrap();
    Ok(())
}

/// Align fastq reads to the reference genome and generate unique fragments.
///
/// Parameters
/// ----------
///
/// assay: Assay | Path
///     A Assay object or file path to the yaml sequencing specification file, see
///     https://github.com/pachterlab/seqspec.
/// genom_index: Path
///     File path to the genome index. The genome index can be created by the `make_genome_index` function.
/// modality: str
///     The modality of the sequencing data, e.g., "rna" or "atac".
/// output_bam: Path | None
///     File path to the output bam file. If None, the bam file will not be generated.
/// output_fragment: Path | None
///     File path to the output fragment file. If None, the fragment file will not be generated.
/// mito_dna: list[str]
///     List of mitochondrial DNA names.
/// shift_left: int
///     The number of bases to shift the left end of the fragment.
/// shift_right: int
///     The number of bases to shift the right end of the fragment.
/// compression: str | None
///     The compression algorithm to use for the output fragment file.
///     If None, the compression algorithm will be inferred from the file extension.
/// compression_level: int | None
///     The compression level to use for the output fragment file.
/// temp_dir: Path | None
///     The temporary directory to use.
/// num_threads: int
///     The number of threads to use.
///
/// Returns
/// -------
/// dict
///    A dictionary containing the QC metrics of the alignment and fragment generation.
#[pyfunction]
#[pyo3(
    signature = (
        assay, genome_index, *,
        modality, output_bam=None, output_fragment=None,
        mito_dna=vec!["chrM".to_owned(), "M".to_owned()],
        shift_left=4, shift_right=-5,
        compression=None, compression_level=None,
        temp_dir=None, num_threads=8,
    ),
    text_signature = "(assay, genome_index, *,
        modality, output_bam=None, output_fragment=None,
        mito_dna=['chrM', 'M'],
        shift_left=4, shift_right=-5,
        compression=None, compression_level=None,
        temp_dir=None, num_threads=8)",
)]
fn align(
    py: Python<'_>,
    assay: Bound<'_, PyAny>,
    genome_index: PathBuf,
    modality: &str,
    output_bam: Option<PathBuf>,
    output_fragment: Option<PathBuf>,
    mito_dna: Vec<String>,
    shift_left: i64,
    shift_right: i64,
    compression: Option<&str>,
    compression_level: Option<u32>,
    temp_dir: Option<PathBuf>,
    num_threads: u32,
) -> Result<HashMap<String, f64>> {
    assert!(
        output_bam.is_some() || output_fragment.is_some(),
        "either output_bam or output_fragment must be provided"
    );

    let modality = Modality::from_str(modality).unwrap();
    let spec = match assay.extract::<PathBuf>() {
        Ok(p) => seqspec::Assay::from_path(&p).unwrap(),
        _ => assay.extract::<PyRef<Assay>>()?.0.clone(),
    };

    let aligner = BurrowsWheelerAligner::new(
        FMIndex::read(genome_index).unwrap(),
        AlignerOpts::default().with_n_threads(num_threads as usize),
        PairedEndStats::default(),
    );
    let header = aligner.header();
    let mut processor = FastqProcessor::new(spec, aligner)
        .with_modality(modality)
        .with_barcode_correct_prob(0.9);
    let mut fragment_qc = FragmentQC::default();
    mito_dna.into_iter().for_each(|x| {
        processor.add_mito_dna(&x);
        fragment_qc.add_mito_dna(x);
    });

    {
        let mut bam_writer = output_bam
            .map(|output| {
                let mut writer =
                    noodles::bam::io::writer::Builder::default().build_from_path(output)?;
                writer.write_header(&header)?;
                anyhow::Ok(writer)
            })
            .transpose()?;
        let alignments = processor.gen_barcoded_alignments().map(|data| {
            py.check_signals().unwrap();
            if let Some(writer) = &mut bam_writer {
                match data.as_ref() {
                    Either::Left(chunk) => chunk
                        .iter()
                        .for_each(|x| writer.write_alignment_record(&header, x).unwrap()),
                    Either::Right(chunk) => chunk.iter().for_each(|(a, b)| {
                        writer.write_alignment_record(&header, a).unwrap();
                        writer.write_alignment_record(&header, b).unwrap();
                    }),
                };
            }
            data
        });

        let fragment_writer = output_fragment
            .as_ref()
            .map(|output| {
                let compression = compression
                    .map(|x| Compression::from_str(x).unwrap())
                    .or(output.try_into().ok());
                open_file_for_write(output, compression, compression_level, num_threads)
            })
            .transpose()?;
        if let Some(mut writer) = fragment_writer {
            let mut fragment_generator = FragmentGenerator::default();
            if let Some(dir) = temp_dir {
                fragment_generator.set_temp_dir(dir);
                fragment_generator.set_shift_left(shift_left);
                fragment_generator.set_shift_right(shift_right);
            }
            fragment_generator
                .gen_unique_fragments(&header, alignments)
                .into_iter()
                .for_each(|fragments| {
                    py.check_signals().unwrap();
                    fragments.into_iter().for_each(|frag| {
                        fragment_qc.update(&frag);
                        writeln!(writer.as_mut(), "{}", frag).unwrap();
                    })
                });
        }
    }

    let mut report = processor.get_report();
    if output_fragment.is_some() {
        fragment_qc.report(&mut report);
    }
    Ok(report.into())
}

#[pyfunction]
#[pyo3(
    signature = (
        input,
        output,
        *,
        mito_dna=vec!["chrM".to_owned(), "M".to_owned()],
        chunk_size=50000000,
        compression=None,
        compression_level=None,
        temp_dir=None,
        num_threads=8,
    ),
    text_signature = "(seqspec, genome_index, *, modality, output_bam=None, output_fragment=None, num_threads=8)",
)]
fn make_fragment(
    py: Python<'_>,
    input: PathBuf,
    output: PathBuf,
    mito_dna: Vec<String>,
    chunk_size: usize,
    compression: Option<&str>,
    compression_level: Option<u32>,
    temp_dir: Option<PathBuf>,
    num_threads: u32,
) -> Result<HashMap<String, f64>> {
    let file = std::fs::File::open(input)?;
    let decoder = bgzf::MultithreadedReader::with_worker_count(
        (num_threads as usize).try_into().unwrap(),
        file,
    );
    let mut reader = bam::io::Reader::from(decoder);
    let header = reader.read_header()?;

    let mut fragment_qc = FragmentQC::default();
    let mut align_qc = AlignQC::default();
    mito_dna.into_iter().for_each(|mito| {
        fragment_qc.add_mito_dna(&mito);
        header
            .reference_sequences()
            .get_index_of(&bstr::BString::from(mito))
            .map(|x| align_qc.add_mito_dna(x));
    });

    let chunks = NameCollatedRecords::new(reader.records())
        .map(|x| {
            align_qc.update(&x.0, &header);
            align_qc.update(&x.1, &header);
            x
        })
        .chunks(chunk_size);
    let alignments = chunks
        .into_iter()
        .map(|chunk| Either::Right(chunk.collect_vec()));

    let compression = compression
        .map(|x| Compression::from_str(x).unwrap())
        .or((&output).try_into().ok());
    let mut writer = open_file_for_write(output, compression, compression_level, num_threads)?;

    let mut fragment_generator = FragmentGenerator::default();
    if let Some(dir) = temp_dir {
        fragment_generator.set_temp_dir(dir)
    };

    fragment_generator
        .gen_unique_fragments(&header, alignments)
        .into_iter()
        .for_each(|fragments| {
            py.check_signals().unwrap();
            fragments.into_iter().for_each(|frag| {
                fragment_qc.update(&frag);
                writeln!(writer.as_mut(), "{}", frag).unwrap();
            })
        });

    let mut report = Metrics::default();
    align_qc.report(&mut report);
    fragment_qc.report(&mut report);
    Ok(report.into())
}

/// Generate consolidated fastq files from the sequencing specification.
/// The barcodes and UMIs are concatenated to the read 1 sequence.
/// Fixed sequences and linkers are removed.
#[pyfunction]
#[pyo3(
<<<<<<< HEAD
    signature = (assay, *, modality, out_dir),
    text_signature = "(assay, *, modality, out_dir)",
=======
    signature = (assay, *, modality, out_dir, correct_barcode=false),
    text_signature = "(assay, *, modality, out_dir, corect_barcode=False)",
>>>>>>> 5466cdab
)]
fn make_fastq(
    py: Python<'_>,
    assay: Bound<'_, PyAny>,
    modality: &str,
    out_dir: PathBuf,
<<<<<<< HEAD
) -> Result<()>
{
=======
    correct_barcode: bool,
) -> Result<()> {
>>>>>>> 5466cdab
    let modality = Modality::from_str(modality).unwrap();
    let spec = match assay.extract::<PathBuf>() {
        Ok(p) => seqspec::Assay::from_path(&p).unwrap(),
        _ => assay.extract::<PyRef<Assay>>()?.0.clone(),
    };

    let aligner = DummyAligner;
    let mut processor = FastqProcessor::new(spec, aligner).with_modality(modality);
<<<<<<< HEAD
    let fq_reader = processor.gen_barcoded_fastq(false);

    info!(
        "Adding the following barcodes to Read 1: {}", 
        fq_reader.get_all_barcodes().into_iter().map(|(x, n)| format!("{} ({})", x, n)).join(" + "),
    );
    info!(
        "Adding the following UMIs to Read 1: {}", 
        fq_reader.get_all_umi().into_iter().map(|(x, n)| format!("{} ({})", x, n)).join(" + "),
=======
    let fq_reader = processor.gen_barcoded_fastq(correct_barcode);

    info!(
        "Adding these to the start of Read 1: {}",
        fq_reader
            .get_all_barcodes()
            .into_iter()
            .chain(fq_reader.get_all_umi())
            .map(|(x, n)| format!("{} ({})", x, n))
            .join(" + "),
>>>>>>> 5466cdab
    );

    std::fs::create_dir_all(&out_dir)?;
    let read1_fq = out_dir.join("R1.fq.zst");
    let read1_writer = open_file_for_write(read1_fq, Some(Compression::Zstd), None, 8)?;
    let mut read1_writer = Writer::new(BufWriter::new(read1_writer));
    let mut read2_writer = if fq_reader.is_paired_end() {
        let read2_fq = out_dir.join("R2.fq.zst");
        let read2_writer = open_file_for_write(read2_fq, Some(Compression::Zstd), None, 8)?;
        let read2_writer = Writer::new(BufWriter::new(read2_writer));
        Some(read2_writer)
    } else {
        None
    };

    for (i, record) in fq_reader.enumerate() {
        if i % 1000000 == 0 {
            py.check_signals().unwrap();
        }
<<<<<<< HEAD
        let mut bc = record.barcode.unwrap().raw;
        if let Some(umi) = record.umi {
            extend_fastq_record(&mut bc, &umi);
        }
        extend_fastq_record(&mut bc, &record.read1.unwrap());

        read1_writer.write_record(&bc)?;
        if let Some(writer) = &mut read2_writer {
            writer.write_record(&record.read2.unwrap())?;
=======
        let Barcode { mut raw, corrected } = record.barcode.unwrap();
        if !correct_barcode || corrected.is_some() {
            if let Some(corrected) = corrected {
                *raw.sequence_mut() = corrected;
            }
            if let Some(umi) = record.umi {
                extend_fastq_record(&mut raw, &umi);
            }
            extend_fastq_record(&mut raw, &record.read1.unwrap());

            read1_writer.write_record(&raw)?;
            if let Some(writer) = &mut read2_writer {
                writer.write_record(&record.read2.unwrap())?;
            }
>>>>>>> 5466cdab
        }
    }

    Ok(())
}
<<<<<<< HEAD

=======
>>>>>>> 5466cdab

/// A Python module implemented in Rust.
#[pymodule]
fn precellar(m: &Bound<'_, PyModule>) -> PyResult<()> {
    env_logger::builder()
        .filter_level(log::LevelFilter::Info)
        .try_init()
        .unwrap();

    m.add("__version__", env!("CARGO_PKG_VERSION"))?;

    m.add_class::<pyseqspec::Assay>().unwrap();

    m.add_function(wrap_pyfunction!(make_genome_index, m)?)?;
    m.add_function(wrap_pyfunction!(align, m)?)?;
    m.add_function(wrap_pyfunction!(make_fragment, m)?)?;
    m.add_function(wrap_pyfunction!(make_fastq, m)?)?;

    utils::register_submodule(m)?;
    Ok(())
}<|MERGE_RESOLUTION|>--- conflicted
+++ resolved
@@ -1,22 +1,9 @@
 mod pyseqspec;
 mod utils;
 
-<<<<<<< HEAD
-use log::info;
-use noodles::fastq::io::Writer;
-use std::{io::BufWriter, collections::HashMap, path::PathBuf, str::FromStr};
-use bwa_mem2::{AlignerOpts, BurrowsWheelerAligner, FMIndex, PairedEndStats};
-use either::Either;
-use ::precellar::align::{extend_fastq_record, DummyAligner};
-use pyo3::prelude::*;
-use anyhow::Result;
-use noodles::{bgzf, sam::alignment::io::Write};
-use noodles::bam;
-=======
 use anyhow::Result;
 use bwa_mem2::{AlignerOpts, BurrowsWheelerAligner, FMIndex, PairedEndStats};
 use either::Either;
->>>>>>> 5466cdab
 use itertools::Itertools;
 use log::info;
 use noodles::bam;
@@ -302,26 +289,16 @@
 /// Fixed sequences and linkers are removed.
 #[pyfunction]
 #[pyo3(
-<<<<<<< HEAD
-    signature = (assay, *, modality, out_dir),
-    text_signature = "(assay, *, modality, out_dir)",
-=======
     signature = (assay, *, modality, out_dir, correct_barcode=false),
     text_signature = "(assay, *, modality, out_dir, corect_barcode=False)",
->>>>>>> 5466cdab
 )]
 fn make_fastq(
     py: Python<'_>,
     assay: Bound<'_, PyAny>,
     modality: &str,
     out_dir: PathBuf,
-<<<<<<< HEAD
-) -> Result<()>
-{
-=======
     correct_barcode: bool,
 ) -> Result<()> {
->>>>>>> 5466cdab
     let modality = Modality::from_str(modality).unwrap();
     let spec = match assay.extract::<PathBuf>() {
         Ok(p) => seqspec::Assay::from_path(&p).unwrap(),
@@ -330,17 +307,6 @@
 
     let aligner = DummyAligner;
     let mut processor = FastqProcessor::new(spec, aligner).with_modality(modality);
-<<<<<<< HEAD
-    let fq_reader = processor.gen_barcoded_fastq(false);
-
-    info!(
-        "Adding the following barcodes to Read 1: {}", 
-        fq_reader.get_all_barcodes().into_iter().map(|(x, n)| format!("{} ({})", x, n)).join(" + "),
-    );
-    info!(
-        "Adding the following UMIs to Read 1: {}", 
-        fq_reader.get_all_umi().into_iter().map(|(x, n)| format!("{} ({})", x, n)).join(" + "),
-=======
     let fq_reader = processor.gen_barcoded_fastq(correct_barcode);
 
     info!(
@@ -351,7 +317,6 @@
             .chain(fq_reader.get_all_umi())
             .map(|(x, n)| format!("{} ({})", x, n))
             .join(" + "),
->>>>>>> 5466cdab
     );
 
     std::fs::create_dir_all(&out_dir)?;
@@ -371,17 +336,6 @@
         if i % 1000000 == 0 {
             py.check_signals().unwrap();
         }
-<<<<<<< HEAD
-        let mut bc = record.barcode.unwrap().raw;
-        if let Some(umi) = record.umi {
-            extend_fastq_record(&mut bc, &umi);
-        }
-        extend_fastq_record(&mut bc, &record.read1.unwrap());
-
-        read1_writer.write_record(&bc)?;
-        if let Some(writer) = &mut read2_writer {
-            writer.write_record(&record.read2.unwrap())?;
-=======
         let Barcode { mut raw, corrected } = record.barcode.unwrap();
         if !correct_barcode || corrected.is_some() {
             if let Some(corrected) = corrected {
@@ -396,16 +350,11 @@
             if let Some(writer) = &mut read2_writer {
                 writer.write_record(&record.read2.unwrap())?;
             }
->>>>>>> 5466cdab
         }
     }
 
     Ok(())
 }
-<<<<<<< HEAD
-
-=======
->>>>>>> 5466cdab
 
 /// A Python module implemented in Rust.
 #[pymodule]
