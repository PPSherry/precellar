--- conflicted
+++ resolved
@@ -1346,13 +1346,9 @@
 
 #[cfg(test)]
 mod tests {
-<<<<<<< HEAD
     use bwa_mem2::{AlignerOpts, BurrowsWheelerAligner, FMIndex};
-=======
-    use bwa_mem2::{AlignerOpts, BurrowsWheelerAligner, FMIndex, PairedEndStats};
     use env_logger;
     use std::sync::{Arc, RwLock};
->>>>>>> ab5198cb
 
     use super::*;
 
